package org.mapdb;

import java.io.DataInput;
import java.util.Arrays;
import java.util.concurrent.locks.Lock;

import static org.mapdb.DataIO.*;

public class StoreDirect extends Store {

    /** 4 byte file header */
    protected static final int HEADER = 234243482;

    /** 2 byte store version*/
    protected static final short STORE_VERSION = 10000;


    protected static final long PAGE_SIZE = 1<< CC.VOLUME_PAGE_SHIFT;
    protected static final long PAGE_MASK = PAGE_SIZE-1;
    protected static final long PAGE_MASK_INVERSE = 0xFFFFFFFFFFFFFFFFL<<CC.VOLUME_PAGE_SHIFT;

    protected static final long PAGE_SIZE_M16 = PAGE_SIZE-16;

    protected static final long MOFFSET = 0x0000FFFFFFFFFFF0L;

    protected static final long MLINKED = 0x8L;
    protected static final long MUNUSED = 0x4L;
    protected static final long MARCHIVE = 0x2L;
    protected static final long MPARITY = 0x1L;


    protected static final long HEAD_CHECKSUM = 4;
    protected static final long FORMAT_FEATURES = 8*1;
    protected static final long STORE_SIZE = 8*2;
    /** offset of maximal allocated recid. It is <<3 parity1*/
    protected static final long MAX_RECID_OFFSET = 8*3;
    protected static final long INDEX_PAGE = 8*4;
    protected static final long FREE_RECID_STACK = 8*5;


    protected static final int MAX_REC_SIZE = 0xFFFF;
    /** number of free physical slots */
    protected static final int SLOTS_COUNT = 5+(MAX_REC_SIZE)/16;
        //TODO check exact number of slots +5 is just to be sure

    protected static final long HEAD_END = INDEX_PAGE + SLOTS_COUNT * 8;

    protected static final long INITCRC_INDEX_PAGE = 4329042389490239043L;

    private static final long[] EMPTY_LONGS = new long[0];


    protected Volume vol;
    protected Volume headVol;

    //TODO this only grows under structural lock, but reads are outside structural lock, does it have to be volatile?
    protected long[] indexPages;

    protected volatile long lastAllocatedData=0; //TODO this is under structural lock, does it have to be volatile?

    public StoreDirect(String fileName,
                       Fun.Function1<Volume, String> volumeFactory,
                       Cache cache,
                       int lockScale,
                       int lockingStrategy,
                       boolean checksum,
                       boolean compress,
                       byte[] password,
                       boolean readonly,
                       int freeSpaceReclaimQ,
                       boolean commitFileSyncDisable,
                       int sizeIncrement
                       ) {
        super(fileName,volumeFactory, cache, lockScale, lockingStrategy, checksum,compress,password,readonly);
        this.vol = volumeFactory.run(fileName);
    }

    @Override
    public void init() {
        commitLock.lock();
        try {
            structuralLock.lock();
            try {
                if (vol.isEmpty()) {
                    initCreate();
                } else {
                    initOpen();
                }
            } finally {
                structuralLock.unlock();
            }
        }finally {
            commitLock.unlock();
        }
    }

    protected void initOpen() {
        if(CC.PARANOID && !commitLock.isHeldByCurrentThread())
            throw new AssertionError();
        if(CC.PARANOID && !structuralLock.isHeldByCurrentThread())
            throw new AssertionError();

        //TODO header
        //TODO feature bit field
        initHeadVol();
        //check head checksum
        int expectedChecksum = vol.getInt(HEAD_CHECKSUM);
        int actualChecksum = headChecksum(vol);
        if (actualChecksum != expectedChecksum) {
            throw new DBException.HeadChecksumBroken();
        }

        //load index pages
        long[] ip = new long[]{0};
        long indexPage = parity16Get(vol.getLong(INDEX_PAGE));
        int i=1;
        for(;indexPage!=0;i++){
            if(CC.PARANOID && indexPage%PAGE_SIZE!=0)
                throw new AssertionError();
            if(ip.length==i){
                ip = Arrays.copyOf(ip, ip.length * 4);
            }
            ip[i] = indexPage;
            //checksum
            if(CC.STORE_INDEX_CRC){
                long res = INITCRC_INDEX_PAGE;
                for(long j=0;j<PAGE_SIZE-8;j+=8){
                    res+=vol.getLong(indexPage+j);
                }
                if(res!=vol.getLong(indexPage+PAGE_SIZE-8)) {
                    //throw new InternalError("Page CRC error at offset: "+indexPage);
                    throw new DBException.ChecksumBroken();
                }
            }

            //move to next page
            indexPage = parity16Get(vol.getLong(indexPage+PAGE_SIZE_M16));
        }
        indexPages = Arrays.copyOf(ip,i);
    }

    protected void initCreate() {
        if(CC.PARANOID && !commitLock.isHeldByCurrentThread())
            throw new AssertionError();
        if(CC.PARANOID && !structuralLock.isHeldByCurrentThread())
            throw new AssertionError();

        //create initial structure

        //create new store
        indexPages = new long[]{0};

        vol.ensureAvailable(PAGE_SIZE);
        vol.clear(0, PAGE_SIZE);

        //set sizes
        vol.putLong(STORE_SIZE, parity16Set(PAGE_SIZE));
        vol.putLong(MAX_RECID_OFFSET, parity3Set(RECID_LAST_RESERVED * 8));
        vol.putLong(INDEX_PAGE, parity16Set(0));

        //put reserved recids
        for(long recid=1;recid<RECID_FIRST;recid++){
            vol.putLong(recidToOffset(recid),parity1Set(MLINKED | MARCHIVE));
        }

        //put long stack master links
        for(long masterLinkOffset = FREE_RECID_STACK;masterLinkOffset<HEAD_END;masterLinkOffset+=8){
            vol.putLong(masterLinkOffset,parity4Set(0));
        }

        //and set header checksum
        vol.putInt(HEAD_CHECKSUM, headChecksum(vol));
        vol.sync();
        initHeadVol();
        lastAllocatedData = 0L;
    }


    protected void initHeadVol() {
        if(CC.PARANOID && !structuralLock.isHeldByCurrentThread())
            throw new AssertionError();

        this.headVol = vol;
    }

    public StoreDirect(String fileName) {
        this(fileName,
                fileName==null? Volume.memoryFactory() : Volume.fileFactory(),
                null,
                CC.DEFAULT_LOCK_SCALE,
                0,
                false,false,null,false,0,
                false,0);
    }

    protected int headChecksum(Volume vol2) {
        if(CC.PARANOID && !structuralLock.isHeldByCurrentThread())
            throw new AssertionError();
        int ret = 0;
        for(int offset = 8;offset<HEAD_END;offset+=8){
            //TODO include some recids in checksum
            ret = ret*31 + DataIO.longHash(vol2.getLong(offset));
            ret = ret*31 + DataIO.intHash(offset);
        }
        return ret;
    }

    @Override
    protected <A> A get2(long recid, Serializer<A> serializer) {
        if (CC.PARANOID)
            assertReadLocked(recid);

        long[] offsets = offsetsGet(recid);
        if (offsets == null) {
            return null; //zero size
        }else if (offsets.length==0){
            return deserialize(serializer,0,new DataInputByteArray(new byte[0]));
        }else if (offsets.length == 1) {
            //not linked
            int size = (int) (offsets[0] >>> 48);
            long offset = offsets[0] & MOFFSET;
            DataInput in = vol.getDataInput(offset, size);
            return deserialize(serializer, size, in);
        } else {
            //calculate total size
            int totalSize = offsetsTotalSize(offsets);

            //load data
            byte[] b = new byte[totalSize];
            int bpos = 0;
            for (int i = 0; i < offsets.length; i++) {
                int plus = (i == offsets.length - 1)?0:8;
                long size = (offsets[i] >>> 48) - plus;
                if(CC.PARANOID && (size&0xFFFF)!=size)
                    throw new AssertionError("size mismatch");
                long offset = offsets[i] & MOFFSET;
                //System.out.println("GET "+(offset + plus)+ " - "+size+" - "+bpos);
                vol.getData(offset + plus, b, bpos, (int) size);
                bpos += size;
            }
            if (CC.PARANOID && bpos != totalSize)
                throw new AssertionError("size does not match");

            DataInput in = new DataInputByteArray(b);
            return deserialize(serializer, totalSize, in);
        }
    }

    protected int offsetsTotalSize(long[] offsets) {
        if(offsets==null || offsets.length==0)
            return 0;
        int totalSize = 8;
        for (long l : offsets) {
            totalSize += (l >>> 48) - 8;
        }
        return totalSize;
    }


    @Override
    protected void update2(long recid, DataOutputByteArray out) {
        if(CC.PARANOID)
            assertWriteLocked(lockPos(recid));

        long[] oldOffsets = offsetsGet(recid);
        int oldSize = offsetsTotalSize(oldOffsets);
        int newSize = out==null?0:out.pos;
        long[] newOffsets;

        //if new version fits into old one, reuse space
        if(oldSize==newSize){
            //TODO more precise check of linked records
            //TODO check rounUp 16 for non-linked records
            newOffsets = oldOffsets;
        }else {
            structuralLock.lock();
            try {
                if(oldOffsets!=null)
                    freeDataPut(oldOffsets);
                newOffsets = newSize==0?null:freeDataTake(out.pos);

            } finally {
                structuralLock.unlock();
            }
        }

        if(CC.PARANOID)
            offsetsVerify(newOffsets);

        putData(recid, newOffsets,out);
    }

    protected void offsetsVerify(long[] linkedOffsets) {
        //TODO check non tail records are mod 16
        //TODO check linkage
    }


    /** return positions of (possibly) linked record */
    protected long[] offsetsGet(long recid) {
        long indexVal = indexValGet(recid);
        if(indexVal>>>48==0){

            return ((indexVal&MLINKED)!=0) ? null : EMPTY_LONGS;
        }

        long[] ret = new long[]{indexVal};
        while((ret[ret.length-1]&MLINKED)!=0){
            ret = Arrays.copyOf(ret,ret.length+1);
            ret[ret.length-1] = parity3Get(vol.getLong(ret[ret.length-2]&MOFFSET));
        }

        if(CC.PARANOID){
            for(int i=0;i<ret.length;i++) {
                boolean last = (i==ret.length-1);
                boolean linked = (ret[i]&MLINKED)!=0;
                if(!last && !linked)
                    throw new AssertionError("body not linked");
                if(last && linked)
                    throw new AssertionError("tail is linked");

                long offset = ret[i]&MOFFSET;
                if(offset<PAGE_SIZE)
                    throw new AssertionError("offset is too small");
                if(((offset&MOFFSET)%16)!=0)
                    throw new AssertionError("offset not mod 16");

                int size = (int) (ret[i] >>>48);
                if(size<=0)
                    throw new AssertionError("size too small");
            }

        }

        return ret;
    }

    protected void indexValPut(long recid, int size, long offset, boolean linked, boolean unused) {
        if(CC.PARANOID)
            assertWriteLocked(lockPos(recid));

        long indexOffset = recidToOffset(recid);
        long newval = composeIndexVal(size,offset,linked,unused,true);
        if(CC.STORE_INDEX_CRC){
            //update crc by substracting old value and adding new value
            long oldval = vol.getLong(indexOffset);
            long crcOffset = (indexOffset&PAGE_MASK_INVERSE)+PAGE_SIZE-8;
            //TODO crc at end of zero page?
            if(CC.PARANOID && crcOffset<HEAD_END)
                throw new AssertionError();
            long crc = vol.getLong(crcOffset);
            crc-=oldval;
            crc+=newval;
            vol.putLong(crcOffset,crc);
        }
        vol.putLong(indexOffset, newval);
    }


    @Override
    protected <A> void delete2(long recid, Serializer<A> serializer) {
        if(CC.PARANOID)
            assertWriteLocked(lockPos(recid));

        long[] offsets = offsetsGet(recid);
        structuralLock.lock();
        try {
            freeDataPut(offsets);
        }finally {
            structuralLock.unlock();
        }
        indexValPut(recid,0,0,true,true);
    }

    @Override
    public long getCurrSize() {
        return -1; //TODO currsize
    }

    @Override
    public long getFreeSize() {
        return -1; //TODO freesize
    }

    @Override
    public long preallocate() {
        long recid;
        structuralLock.lock();
        try {
             recid = freeRecidTake();
        }finally {
            structuralLock.unlock();
        }
        Lock lock = locks[lockPos(recid)].writeLock();
        lock.lock();
        try {
            indexValPut(recid, 0, 0L, true, true);
        }finally {
            lock.unlock();
        }
        return recid;
    }


    @Override
    public <A> long put(A value, Serializer<A> serializer) {
        long recid;
        long[] offsets;
        DataOutputByteArray out = serialize(value,serializer);
        boolean notalloc = out==null || out.pos==0;
        structuralLock.lock();
        try {
            recid = freeRecidTake();
            offsets = notalloc?null:freeDataTake(out.pos);
        }finally {
            structuralLock.unlock();
        }
        if(CC.PARANOID && offsets!=null && (offsets[0]&MOFFSET)<PAGE_SIZE)
            throw new AssertionError();

        int lockPos = lockPos(recid);
        Lock lock = locks[lockPos].writeLock();
        lock.lock();
        try {
            caches[lockPos].put(recid,value);
            putData(recid, offsets, out);
        }finally {
            lock.unlock();
        }

        return recid;
    }

    protected void putData(long recid, long[] offsets, DataOutputByteArray out) {
        if(CC.PARANOID)
            assertWriteLocked(lockPos(recid));
        if(CC.PARANOID && offsetsTotalSize(offsets)!=(out==null?0:out.pos))
            throw new AssertionError("size mismatch");

        if(offsets!=null) {
            int outPos = 0;
            for (int i = 0; i < offsets.length; i++) {
                final boolean last = (i == offsets.length - 1);
                if (CC.PARANOID && ((offsets[i] & MLINKED) == 0) != last)
                    throw new AssertionError("linked bit set wrong way");

                long offset = (offsets[i] & MOFFSET);
                if(CC.PARANOID && offset%16!=0)
                    throw new AssertionError("not alligned to 16");

                int plus = (last?0:8);
                int size = (int) ((offsets[i]>>>48) - plus);
                if(CC.PARANOID && ((size&0xFFFF)!=size || size==0))
                    throw new AssertionError("size mismatch");

                int segment = lockPos(recid);
                //write offset to next page
                if (!last) {
                    putDataSingleWithLink(segment, offset,parity3Set(offsets[i + 1]), out.buf,outPos,size);
                }else{
                    putDataSingleWithoutLink(segment, offset, out.buf, outPos, size);
                }
                outPos += size;

            }
            if(CC.PARANOID && outPos!=out.pos)
                throw new AssertionError("size mismatch");
        }
        //update index val
        boolean firstLinked =
                (offsets!=null && offsets.length>1) || //too large record
                (out==null); //null records
        int firstSize = (int) (offsets==null? 0L : offsets[0]>>>48);
        long firstOffset =  offsets==null? 0L : offsets[0]&MOFFSET;
        indexValPut(recid,firstSize,firstOffset,firstLinked,false);
    }

    protected void putDataSingleWithoutLink(int segment, long offset, byte[] buf, int bufPos, int size) {
        vol.putData(offset,buf,bufPos,size);
    }

    protected void putDataSingleWithLink(int segment, long offset, long link, byte[] buf, int bufPos, int size) {
        vol.putLong(offset,link);
        vol.putData(offset+8, buf,bufPos,size);
    }

    protected void freeDataPut(long[] linkedOffsets) {
        if(CC.PARANOID && !structuralLock.isHeldByCurrentThread())
            throw new AssertionError();
        for(long v:linkedOffsets){
            int size = round16Up((int) (v >>> 48));
            v &= MOFFSET;
            freeDataPut(v,size);
        }
    }


    protected void freeDataPut(long offset, int size) {
        if(CC.PARANOID && !structuralLock.isHeldByCurrentThread())
            throw new AssertionError();
        if(CC.PARANOID && size%16!=0 )
            throw new AssertionError();
        if(CC.PARANOID && (offset%16!=0 || offset<PAGE_SIZE))
            throw new AssertionError();

        if(!(this instanceof  StoreWAL)) //TODO WAL needs to handle record clear, perhaps WAL instruction?
            vol.clear(offset,offset+size);

        //shrink store if this is last record
        if(offset+size==lastAllocatedData){
            lastAllocatedData-=size;
            return;
        }

        long masterPointerOffset = size/2 + FREE_RECID_STACK; // really is size*8/16
        longStackPut(masterPointerOffset, offset, false);
    }


    protected long[] freeDataTake(int size) {
        if(CC.PARANOID && !structuralLock.isHeldByCurrentThread())
            throw new AssertionError();
        if(CC.PARANOID && size<=0)
            throw new AssertionError();

        //compose of multiple single records
        long[] ret = EMPTY_LONGS;
        while(size>MAX_REC_SIZE){
            ret = Arrays.copyOf(ret,ret.length+1);
            ret[ret.length-1] = (((long)MAX_REC_SIZE)<<48) | freeDataTakeSingle(round16Up(MAX_REC_SIZE)) | MLINKED;
            size = size-MAX_REC_SIZE+8;
        }
        //allocate last section
        ret = Arrays.copyOf(ret,ret.length+1);
        ret[ret.length-1] = (((long)size)<<48) | freeDataTakeSingle(round16Up(size)) ;
        return ret;
    }

    protected long freeDataTakeSingle(int size) {
        if(CC.PARANOID && !structuralLock.isHeldByCurrentThread())
            throw new AssertionError();
        if(CC.PARANOID && size%16!=0)
            throw new AssertionError();
        if(CC.PARANOID && size>round16Up(MAX_REC_SIZE))
            throw new AssertionError();

        long masterPointerOffset = size/2 + FREE_RECID_STACK; // really is size*8/16
        long ret = longStackTake(masterPointerOffset,false);
        if(ret!=0) {
            if(CC.PARANOID && ret<PAGE_SIZE)
                throw new AssertionError();
            if(CC.PARANOID && ret%16!=0)
                throw new AssertionError();

            return ret;
        }

        if(lastAllocatedData==0){
            //allocate new data page
            long page = pageAllocate();
            lastAllocatedData = page+size;
            if(CC.PARANOID && page<PAGE_SIZE)
                throw new AssertionError();
            if(CC.PARANOID && page%16!=0)
                throw new AssertionError();
            return page;
        }

        //does record fit into rest of the page?
        if((lastAllocatedData%PAGE_SIZE + size)/PAGE_SIZE !=0){
            //throw away rest of the page and allocate new
            lastAllocatedData=0;
            freeDataTakeSingle(size);
        }
        //yes it fits here, increase pointer
        ret = lastAllocatedData;
        lastAllocatedData+=size;

        if(CC.PARANOID && ret%16!=0)
            throw new AssertionError();
        if(CC.PARANOID && lastAllocatedData%16!=0)
            throw new AssertionError();
        if(CC.PARANOID && ret<PAGE_SIZE)
            throw new AssertionError();

        return ret;
    }


    //TODO use var size
    protected final static long CHUNKSIZE = 100*16;

    protected void longStackPut(final long masterLinkOffset, final long value, boolean recursive){
        if(CC.PARANOID && !structuralLock.isHeldByCurrentThread())
            throw new AssertionError();
        if(CC.PARANOID && (masterLinkOffset<=0 || masterLinkOffset>PAGE_SIZE || masterLinkOffset % 8!=0))
            throw new AssertionError();

        long masterLinkVal = parity4Get(headVol.getLong(masterLinkOffset));
        long pageOffset = masterLinkVal&MOFFSET;

        if(masterLinkVal==0L){
            longStackNewPage(masterLinkOffset, 0L, value);
            return;
        }

        long currSize = masterLinkVal>>>48;

        long prevLinkVal = parity4Get(vol.getLong(pageOffset + 4));
        long pageSize = prevLinkVal>>>48;
        //is there enough space in current page?
        if(currSize+8>=pageSize){
            //no there is not enough space
            //first zero out rest of the page
            vol.clear(pageOffset+currSize, pageOffset+pageSize);
            //allocate new page
            longStackNewPage(masterLinkOffset,pageOffset,value);
            return;
        }

        //there is enough space, so just write new value
        currSize += vol.putLongPackBidi(pageOffset+currSize,parity1Set(value<<1));
        //and update master pointer
        headVol.putLong(masterLinkOffset, parity4Set(currSize<<48 | pageOffset));
    }

    protected void longStackNewPage(long masterLinkOffset, long prevPageOffset, long value) {
        if(CC.PARANOID && !structuralLock.isHeldByCurrentThread())
            throw new AssertionError();

        long newPageOffset = freeDataTakeSingle((int) CHUNKSIZE);
        //write size of current chunk with link to prev page
        vol.putLong(newPageOffset+4, parity4Set((CHUNKSIZE<<48) | prevPageOffset));
        //put value
        long currSize = 12 + vol.putLongPackBidi(newPageOffset+12, parity1Set(value<<1));
        //update master pointer
        headVol.putLong(masterLinkOffset, parity4Set((currSize<<48)|newPageOffset));
    }


    protected long longStackTake(long masterLinkOffset, boolean recursive){
        if(CC.PARANOID && !structuralLock.isHeldByCurrentThread())
            throw new AssertionError();
        if(CC.PARANOID && (masterLinkOffset<FREE_RECID_STACK ||
                masterLinkOffset>FREE_RECID_STACK+round16Up(MAX_REC_SIZE)/2 ||
                masterLinkOffset % 8!=0))
            throw new AssertionError();

        long masterLinkVal = parity4Get(headVol.getLong(masterLinkOffset));
        if(masterLinkVal==0 ){
            return 0;
        }
        long currSize = masterLinkVal>>>48;
        final long pageOffset = masterLinkVal&MOFFSET;

        //read packed link from stack
        long ret = vol.getLongPackBidiReverse(pageOffset+currSize);
        //extract number of read bytes
        long oldCurrSize = currSize;
        currSize-= ret >>>56;
        //clear bytes occupied by prev value
        vol.clear(pageOffset+currSize, pageOffset+oldCurrSize);
        //and finally set return value
        ret = parity1Get(ret &DataIO.PACK_LONG_BIDI_MASK)>>>1;

        if(CC.PARANOID && currSize<12)
            throw new AssertionError();

        //is there space left on current page?
        if(currSize>12){
            //yes, just update master link
            headVol.putLong(masterLinkOffset, parity4Set(currSize << 48 | pageOffset));
            return ret;
        }

        //there is no space at current page, so delete current page and update master pointer
        long prevPageOffset = parity4Get(vol.getLong(pageOffset + 4));
        final int currPageSize = (int) (prevPageOffset>>>48);
        prevPageOffset &= MOFFSET;

        //does previous page exists?
        if(prevPageOffset!=0) {
            //yes previous page exists

            //find pointer to end of previous page
            // (data are packed with var size, traverse from end of page, until zeros

            //first read size of current page
            currSize = parity4Get(vol.getLong(prevPageOffset + 4)) >>> 48;

            //now read bytes from end of page, until they are zeros
            while (vol.getUnsignedByte(prevPageOffset + currSize-1) == 0) {
                currSize--;
            }

            if (CC.PARANOID && currSize < 14)
                throw new AssertionError();
        }else{
            //no prev page does not exist
            currSize=0;
        }

        //update master link with curr page size and offset
        headVol.putLong(masterLinkOffset, parity4Set(currSize<<48 | prevPageOffset));

        //release old page, size is stored as part of prev page value
        freeDataPut(pageOffset, currPageSize);

        return ret;
    }

    @Override
    public void close() {
        commitLock.lock();
        try {
            closed = true;
            flush();
            vol.close();
            vol = null;

            for(Cache c:caches){
                c.close();
            }
            Arrays.fill(caches,null);

        }finally{
            commitLock.unlock();
        }
    }


    @Override
    public void commit() {
        commitLock.lock();
        try {
            flush();
        }finally{
            commitLock.unlock();
        }
    }

    protected void flush() {
        if(isReadOnly())
            return;
        structuralLock.lock();
        try{
            //and set header checksum
            vol.putInt(HEAD_CHECKSUM, headChecksum(vol));
        }finally {
            structuralLock.unlock();
        }
        vol.sync();
    }

    @Override
    public void rollback() throws UnsupportedOperationException {
        throw new UnsupportedOperationException();
    }


    @Override
    public boolean canRollback() {
        return false;
    }

    @Override
    public boolean canSnapshot() {
        return false;
    }

    @Override
    public Engine snapshot() throws UnsupportedOperationException {
        return null;
    }

    @Override
    public void clearCache() {

    }

    @Override
    public void compact() {

    }


    protected long indexValGet(long recid) {
        long indexVal = vol.getLong(recidToOffset(recid));
        if(indexVal == 0)
            throw new DBException.EngineGetVoid();
        //check parity and throw recid does not exist if broken
        return DataIO.parity1Get(indexVal);
    }

    protected final long recidToOffset(long recid){
        if(CC.PARANOID && recid<=0)
            throw new AssertionError();
        recid = recid * 8 + HEAD_END;
        //TODO add checksum to beginning of each page
        return indexPages[((int) (recid / PAGE_SIZE_M16))] + //offset of index page
                (recid % PAGE_SIZE_M16); // offset on page
    }

    /** check if recid offset fits into current allocated structure */
    protected boolean recidTooLarge(long recid) {
        try{
            recidToOffset(recid);
            return false;
        }catch(ArrayIndexOutOfBoundsException e){
            //TODO hack
            return true;
        }
    }


    protected static long composeIndexVal(int size, long offset,
        boolean linked, boolean unused, boolean archive){
        if(CC.PARANOID && (size&0xFFFF)!=size)
            throw new AssertionError("size too large");
        if(CC.PARANOID && (offset&MOFFSET)!=offset)
            throw new AssertionError("offset too large");
        offset = ((((long)size))<<48) |
                offset |
                (linked?MLINKED:0L)|
                (unused?MUNUSED:0L)|
                (archive?MARCHIVE:0L);
        return parity1Set(offset);
    }


<<<<<<< HEAD
    /** returns new recid, recid slot is allocated and ready to use */
    protected long freeRecidTake() {
        if(CC.PARANOID && !structuralLock.isHeldByCurrentThread())
            throw new AssertionError();
        long currentRecid = parity3Get(headVol.getLong(MAX_RECID_OFFSET));
        currentRecid+=8;
        headVol.putLong(MAX_RECID_OFFSET, parity3Set(currentRecid));
=======
    protected static long size2ListIoRecid(long size){
        return IO_FREE_RECID + 8 + ((size-1)/16)*8;
    }
    protected void freePhysPut(long indexVal, boolean recursive) {
        assert(disableLocks || structuralLock.isHeldByCurrentThread());
        long size = indexVal >>>48;
        assert(size!=0);
        indexVal &= MASK_OFFSET; //turn index val into offset
        if(physSize == indexVal+roundTo16(size)){
            //if is at end of file, just decrease file size
            physSize = indexVal;
            return;
        }

        freeSize+=roundTo16(size);
        longStackPut(size2ListIoRecid(size), indexVal,recursive);
    }
>>>>>>> a116f06a

        currentRecid/=8;
        //check if new index page has to be allocated
        if(recidTooLarge(currentRecid)){
            pageIndexExtend();
        }

        return currentRecid;
    }

    protected void indexLongPut(long offset, long val){
        vol.putLong(offset,val);
    }
    protected void pageIndexExtend() {
        if(CC.PARANOID && !structuralLock.isHeldByCurrentThread())
            throw new AssertionError();

        //allocate new index page
        long indexPage = pageAllocate();

        //add link to previous page
        if(indexPages.length==1){
            //first index page
            headVol.putLong(INDEX_PAGE, parity16Set(indexPage));
        }else{
            //update link on previous page
            long nextPagePointerOffset = indexPages[indexPages.length-1]+PAGE_SIZE_M16;
            indexLongPut(nextPagePointerOffset, parity16Set(indexPage));
            if(CC.STORE_INDEX_CRC){
                //update crc by increasing crc value
                long crc = vol.getLong(nextPagePointerOffset+8); //TODO read both longs from TX
                crc-=vol.getLong(nextPagePointerOffset);
                crc+=parity16Set(indexPage);
                indexLongPut(nextPagePointerOffset+8,crc);
            }
        }

        //set zero link on next page
        indexLongPut(indexPage+PAGE_SIZE_M16,parity16Set(0));

        //set init crc value on new page
        if(CC.STORE_INDEX_CRC){
            indexLongPut(indexPage+PAGE_SIZE-8,INITCRC_INDEX_PAGE+parity16Set(0));
        }

        //put into index page array
        long[] indexPages2 = Arrays.copyOf(indexPages,indexPages.length+1);
        indexPages2[indexPages.length]=indexPage;
        indexPages = indexPages2;
    }

    protected long pageAllocate() {
        if(CC.PARANOID && !structuralLock.isHeldByCurrentThread())
            throw new AssertionError();

        long storeSize = parity16Get(headVol.getLong(STORE_SIZE));
        vol.ensureAvailable(storeSize+PAGE_SIZE);
        vol.clear(storeSize,storeSize+PAGE_SIZE);
        headVol.putLong(STORE_SIZE, parity16Set(storeSize + PAGE_SIZE));

        if(CC.PARANOID && storeSize%PAGE_SIZE!=0)
            throw new AssertionError();

        return storeSize;
    }

    protected static int round16Up(int pos) {
        int rem = pos&15;  // modulo 16
        if(rem!=0) pos +=16-rem;
        return pos;
    }



}<|MERGE_RESOLUTION|>--- conflicted
+++ resolved
@@ -470,8 +470,9 @@
         boolean firstLinked =
                 (offsets!=null && offsets.length>1) || //too large record
                 (out==null); //null records
-        int firstSize = (int) (offsets==null? 0L : offsets[0]>>>48);
-        long firstOffset =  offsets==null? 0L : offsets[0]&MOFFSET;
+        boolean empty = offsets==null || offsets.length==0;
+        int firstSize = (int) (empty ? 0L : offsets[0]>>>48);
+        long firstOffset =  empty? 0L : offsets[0]&MOFFSET;
         indexValPut(recid,firstSize,firstOffset,firstLinked,false);
     }
 
@@ -828,7 +829,6 @@
     }
 
 
-<<<<<<< HEAD
     /** returns new recid, recid slot is allocated and ready to use */
     protected long freeRecidTake() {
         if(CC.PARANOID && !structuralLock.isHeldByCurrentThread())
@@ -836,25 +836,6 @@
         long currentRecid = parity3Get(headVol.getLong(MAX_RECID_OFFSET));
         currentRecid+=8;
         headVol.putLong(MAX_RECID_OFFSET, parity3Set(currentRecid));
-=======
-    protected static long size2ListIoRecid(long size){
-        return IO_FREE_RECID + 8 + ((size-1)/16)*8;
-    }
-    protected void freePhysPut(long indexVal, boolean recursive) {
-        assert(disableLocks || structuralLock.isHeldByCurrentThread());
-        long size = indexVal >>>48;
-        assert(size!=0);
-        indexVal &= MASK_OFFSET; //turn index val into offset
-        if(physSize == indexVal+roundTo16(size)){
-            //if is at end of file, just decrease file size
-            physSize = indexVal;
-            return;
-        }
-
-        freeSize+=roundTo16(size);
-        longStackPut(size2ListIoRecid(size), indexVal,recursive);
-    }
->>>>>>> a116f06a
 
         currentRecid/=8;
         //check if new index page has to be allocated
